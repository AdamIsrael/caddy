--- conflicted
+++ resolved
@@ -303,27 +303,6 @@
 	envExpected["CUSTOM_URI"] = "custom_uri/fgci_test.php?test=blabla"
 	envExpected["CUSTOM_QUERY"] = "custom=true&test=blabla"
 	testBuildEnv(r, rule, fpath, envExpected)
-
-<<<<<<< HEAD
-	// 6. Test Caddy-Rewrite-Original-URI header is not removed
-	r = newReq()
-	rule.EnvVars = [][2]string{
-		{"HTTP_HOST", "{host}"},
-		{"CUSTOM_URI", "{uri}"},
-	}
-	envExpected = newEnv()
-	envExpected["HTTP_HOST"] = "localhost:2015"
-	envExpected["CUSTOM_URI"] = "custom_uri/fgci_test.php?test=blabla"
-	httpFieldName := strings.ToUpper(internalRewriteFieldName)
-	envExpected["HTTP_"+httpFieldName] = ""
-	r.Header.Add(internalRewriteFieldName, "custom_uri/fgci_test.php?test=blabla")
-	testBuildEnv(r, rule, fpath, envExpected)
-	if r.Header.Get(internalRewriteFieldName) == "" {
-		t.Errorf("Error: Header Expected %v", internalRewriteFieldName)
-	}
-
-=======
->>>>>>> f3d8d473
 }
 
 func TestReadTimeout(t *testing.T) {
